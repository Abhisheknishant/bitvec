--- conflicted
+++ resolved
@@ -4,7 +4,6 @@
 
 This document is written according to the [Keep a Changelog][kac] style.
 
-<<<<<<< HEAD
 ## 0.16.0
 
 ### Changed
@@ -13,7 +12,7 @@
   `as_bitslice` and `as_mut_bitslice` on `BitBox` and `BitVec` are similarly
   renamed to `as_bits` and `as_bits_mut`. The old names are marked deprecated,
   and will be removed in `0.17`.
-=======
+
 ## 0.15.2
 
 ### Changed
@@ -21,7 +20,6 @@
 The `bitvec![bit; rep]` construction macro has its implementation rewritten to
 be much faster. This fault was reported by GitHub user [@caelunshun] in
 [Issue #28].
->>>>>>> 08546d70
 
 ## 0.15.1
 
